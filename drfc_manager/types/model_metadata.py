from dataclasses import dataclass, field
from typing import List, Union
from enum import Enum


class ActionSpaceType(Enum):
    """Type of action space that will be used by the model.

    - `CONTINUOUS`: Represents continuous values on the action space, which are specified by a range.
    - `DISCRETE`: Represents discrete values on the action space, which represent specific points.
    """

    CONTINUOUS = "continuous"
    DISCRETE = "discrete"


class NeuralNetwork(Enum):
    """Type of Neural Network used for training the algorithm.

    - `DEEP_CONVOLUTIONAL_NETWORK_SHALLOW`: This network has no fully connected layer; the input embedder nodes
      connect directly to the action nodes.
    - `DEEP_CONVOLUTIONAL_NETWORK`: This network includes a single fully connected layer of 64 nodes.
    - `DEEP_CONVOLUTIONAL_NETWORK_DEEP`: This network includes two fully connected layers of 512 nodes each.
    """

    DEEP_CONVOLUTIONAL_NETWORK_SHALLOW = "DEEP_CONVOLUTIONAL_NETWORK_SHALLOW"
    DEEP_CONVOLUTIONAL_NETWORK = "DEEP_CONVOLUTIONAL_NETWORK"
    DEEP_CONVOLUTIONAL_NETWORK_DEEP = "DEEP_CONVOLUTIONAL_NETWORK_DEEP"


class TrainingAlgorithm(Enum):
    """Training algorithms for the model.

    - `SAC`: Stochastic Actor-Critic.
    - `PPO`: Proximal Policy Optimization.
    """

    SAC = "sac"
    PPO = "clipped_ppo"


class Sensor(Enum):
    """Types of sensors used in the model.

    - `FRONT_FACING_CAMERA`: Front-facing camera sensor.
    - `STEREO_CAMERAS`: Stereo camera sensors.
    - `LIDAR`: Light Detection and Ranging sensor.
    """

    FRONT_FACING_CAMERA = "FRONT_FACING_CAMERA"
    STEREO_CAMERAS = "STEREO_CAMERAS"
    LIDAR = "LIDAR"


@dataclass
class SteeringAngle:
    """Represents the range of steering angles."""

    high: float
    low: float


@dataclass
class Speed:
    """Represents the range of speeds."""

    high: float
    low: float


@dataclass
class ContinuousActionSpace:
    """Defines the continuous action space.

    Attributes:
    - `steering_angle`: Range of steering angles.
    - `speed`: Range of speeds.
    """

    steering_angle: SteeringAngle
    speed: Speed


@dataclass
class DiscreteActionSpace:
    """Defines the discrete action space."""

<<<<<<< HEAD
    steering_angle: int
    speed: int
=======
    steering_angle: float = -30.0
    speed: float = 0.6
>>>>>>> 089d6bf8


@dataclass
class ModelMetadata:
    """Metadata for the model.

    Attributes:
    - `action_space_type`: Type of action space used by the model (default: `CONTINUOUS`).
    - `action_space`: Action space configuration (default: continuous action space).
    - `version`: Version of the model (default: 5).
    - `training_algorithm`: Training algorithm used (default: `PPO`).
    - `neural_network`: Type of neural network used for training (default: `DEEP_CONVOLUTIONAL_NETWORK_SHALLOW`).
    - `sensor`: List of sensors used by the model (default: `[FRONT_FACING_CAMERA]`).
    """

    action_space_type: ActionSpaceType = ActionSpaceType.CONTINUOUS
    action_space: Union[ContinuousActionSpace, List[DiscreteActionSpace]] = field(
        default_factory=lambda: ContinuousActionSpace(
            steering_angle=SteeringAngle(high=30.0, low=-30.0),
            speed=Speed(high=4.0, low=1.0),
        )
    )
    version: int = 5
    training_algorithm: TrainingAlgorithm = TrainingAlgorithm.PPO
    neural_network: NeuralNetwork = NeuralNetwork.DEEP_CONVOLUTIONAL_NETWORK_SHALLOW
    sensor: List[Sensor] = field(default_factory=lambda: [Sensor.FRONT_FACING_CAMERA])<|MERGE_RESOLUTION|>--- conflicted
+++ resolved
@@ -85,13 +85,8 @@
 class DiscreteActionSpace:
     """Defines the discrete action space."""
 
-<<<<<<< HEAD
-    steering_angle: int
-    speed: int
-=======
     steering_angle: float = -30.0
     speed: float = 0.6
->>>>>>> 089d6bf8
 
 
 @dataclass
